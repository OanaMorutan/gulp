--- conflicted
+++ resolved
@@ -30,12 +30,8 @@
     "semver": "^2.2.1",
     "archy": "^0.0.2",
     "deprecated": "^0.0.1",
-<<<<<<< HEAD
-    "liftoff": "^0.9.3"
-=======
-    "liftoff": "^0.8.7",
+    "liftoff": "^0.9.3",
     "chalk": "^0.4.0"
->>>>>>> 6adc6e96
   },
   "devDependencies": {
     "mocha": "^1.17.0",
