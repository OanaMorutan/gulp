--- conflicted
+++ resolved
@@ -29,11 +29,7 @@
     "chalk": "^0.5.0",
     "deprecated": "^0.0.1",
     "gulp-util": "^3.0.0",
-<<<<<<< HEAD
-    "interpret": "^0.4.3",
-=======
     "interpret": "^0.5.0",
->>>>>>> f62e76d9
     "liftoff": "^2.0.1",
     "minimist": "^1.1.0",
     "orchestrator": "^0.3.0",
