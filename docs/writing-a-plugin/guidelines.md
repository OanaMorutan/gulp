--- conflicted
+++ resolved
@@ -86,18 +86,10 @@
       file.contents = file.contents.pipe(prefixStream(prefixText));
     }
 
-<<<<<<< HEAD
-    callback(null, file);
-
-  });
-
-
-=======
     return callback(null, file);
 
   });
 
->>>>>>> f19e1121
 };
 
 // Exporting the plugin main function
